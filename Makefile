## Which compiler: (g++, clang++) [no spaces]
CXX=g++
#CXX=clang++

## Use OpenMP (parallelisation) yes/no:
UseOpenMP=yes
#UseOpenMP=no

<<<<<<< HEAD
#release, dev, debug (changes warnings + optimisation level)
Build=release
#Build=dev
=======
## Build mode (changes warnings + optimisation level)
#Build=release
Build=dev
#Build=debug
>>>>>>> b755f71a

## Optional: set directory for executables (by default: current directory)
XD=.

################################################################################
## None of the below options should need changing
################################################################################
## Set directories for source files (SD), and output object files (OD)
SD=./src
OD=./obj

## c++ standard. must be at least c++14
CXXSTD=-std=c++14
#CXXSTD=-std=c++17

## Build config + options:
include $(SD)/buildOptions.mk

## Build targets (must update if new programs/files are added):
include $(SD)/buildTargets.mk<|MERGE_RESOLUTION|>--- conflicted
+++ resolved
@@ -6,16 +6,10 @@
 UseOpenMP=yes
 #UseOpenMP=no
 
-<<<<<<< HEAD
-#release, dev, debug (changes warnings + optimisation level)
+## Build mode (changes warnings + optimisation level)
 Build=release
 #Build=dev
-=======
-## Build mode (changes warnings + optimisation level)
-#Build=release
-Build=dev
 #Build=debug
->>>>>>> b755f71a
 
 ## Optional: set directory for executables (by default: current directory)
 XD=.
