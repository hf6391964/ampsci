--- conflicted
+++ resolved
@@ -4,11 +4,7 @@
 CXXFLAGS=-I$(IDIR) -std=c++11 -Wall -fopenmp -O
 LIBS=-lgsl -lgslcblas -lm
 
-<<<<<<< HEAD
-all: h-like.x fitParametric.x parametricPotential.x hartree.x
-=======
-all: h-like.x fitParametric.x parametricPotential.x atomicKernal.x
->>>>>>> 2c4f6516
+all: h-like.x fitParametric.x parametricPotential.x atomicKernal.x hartree.x
 
 ################################################################################
 ## All programs depend on these header/object files:
@@ -52,9 +48,6 @@
 
 COMP = $(CXX) -o $@ $^ $(CXXFLAGS) $(LIBS)
 
-#testTF.x: $(IDIR)/TMF_thomasFermi.cpp
-#	$(COMP)
-
 h-like.x: $(OBJ) $(IDIR)/h-like.o
 	$(COMP)
 
