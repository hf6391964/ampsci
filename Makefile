## Which compiler: (g++, clang++) [no spaces]
CXX=g++
# CXX=g++-9
# CXX=clang++

## Use OpenMP (parallelisation) yes/no:
UseOpenMP=yes
# UseOpenMP=no

## Build mode (changes warnings + optimisation level)
<<<<<<< HEAD
Build=release
# Build=dev
# Build=debug
=======
#Build=release
Build=dev
#Build=debug
>>>>>>> 4176fd5f

## Compile in parallel with n cores (Faster, but makes reading errors difficult)
ParallelBuild=6

## Optional: set directory for executables (by default: current directory)
XD=.

################################################################################
## Path to the GSL library. Try first with these blank. Exact path will depend
## on where GSL has been installed. Usually, this can be left blank.

# PathForGSL=/opt/gsl/2.1/gnu # uncomment for getafix
# PathForGSL=/usr/local/opt/gnu-scientific-library #macbook

################################################################################
## If compiler cannot find correct libraries/headers, add the paths here.
## (Adds to -I and -L on compile and link; don't include the "-L" or "-I" here)
## Usually, these will be blank.
ExtraInclude=
ExtraLink=
ExtraFlags=

################################################################################
## None of the below options should need changing
################################################################################
## Set directories for source files (SD), and output object files (OD)
SD=./src
BD=./build

## c++ standard. must be at least c++17
CXXSTD=-std=c++17

## Build config + options:
include $(BD)/buildOptions.mk

## Build targets (must update if new programs/files are added):
include $(BD)/buildTargets.mk<|MERGE_RESOLUTION|>--- conflicted
+++ resolved
@@ -8,15 +8,9 @@
 # UseOpenMP=no
 
 ## Build mode (changes warnings + optimisation level)
-<<<<<<< HEAD
 Build=release
 # Build=dev
 # Build=debug
-=======
-#Build=release
-Build=dev
-#Build=debug
->>>>>>> 4176fd5f
 
 ## Compile in parallel with n cores (Faster, but makes reading errors difficult)
 ParallelBuild=6
@@ -28,6 +22,7 @@
 ## Path to the GSL library. Try first with these blank. Exact path will depend
 ## on where GSL has been installed. Usually, this can be left blank.
 
+PathForGSL=
 # PathForGSL=/opt/gsl/2.1/gnu # uncomment for getafix
 # PathForGSL=/usr/local/opt/gnu-scientific-library #macbook
 
