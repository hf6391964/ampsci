Atom {
  Z = Cs;
  A;
}

HartreeFock {
  core = [Xe];
<<<<<<< HEAD
  valence = 7s11p5d;
  // method; // HartreeFock(dflt), ApproxHF, Hartree, GreenPRM, TietzPRM
}

// dV { a_eff = 2.0; } // effective pol. op.

=======
  valence = 7sp;
}

>>>>>>> 7ce7ade0
Nucleus {
  rrms;
  skin_t;
  type; // Fermi (dflt), spherical, point
}

Grid {
  r0 = 1e-6;
<<<<<<< HEAD
  rmax = 250.0;
  num_points = 2000;
  // fixed_du = 0.1;     // over-writes num_points
  type = logarithmic; // loglinear(dflt), logarithmic, linear
  b;                  // b<0, or b>rmax will use logarithmic
}

Basis {
  number = 80;
  order = 7;
  r0 = 1.0e-6;
  rmax = 75.0;
  print = false;
  states = 7s50p;
=======
  rmax = 120.0;
  num_points = 2000;
  type; // loglinear(dflt), logarithmic, linear
  b;    // b<0, or b>rmax will use logarithmic
}

// dV { a_eff = 0.0; } //effective pol. op.

// RadPot
{
  Ueh = 1.0;
  SE_h = 1.0;
  SE_l = 1.0;
  SE_m = 1.0;
  rcut = 5.0;
}

// Basis
{
  number = 50;
  order = 7;
  r0 = 1.0e-5;
  rmax = 50.0;
  print = true;
  states = 10s9p8d7f;
>>>>>>> 7ce7ade0
}

/////////////////////////////////////////////////////////////////
// Modules:

Module::Tests{}

// MatrixElements::E1 {}
// MatrixElements::E1 { gauge = vform; }
// MatrixElements::hfs { F(r) = pointlike; rpa = false; }

Module::pnc { transition = 6, -1, 7, -1; }
// Module::pnc { transition = 6, -1, 5, 2; }

/////////////////////////////////////////////////////////////////

// Module::BohrWeisskopf
{
  mu;
  I;
  rrms;
  // only used for doubly-odd (current values for 212-Fr)
  mu1 = 4.00;
  I1 = 4.5;
  l1 = 5.;
  gl1 = 1;
  I2 = 0.5;
  l2 = 1.;
  printF = false;
}

// Module::WriteOrbitals
{ label = outputLabel; }

/////////////////////////////////////////////////////////////////
// Module::AtomicKernal
{
  Emin = 0.01;
  Emax = 4.0;
  Esteps = 25;
  qmin = 0.001;
  qmax = 4.0;
  qsteps = 100;
  max_l_bound = 1;
  max_L = 2;
  output_text = true;
  output_binary = true;
  label = test_new;
  use_plane_waves = false;
}

// Module::FitParametric
{
  method = Green;     // Green, Tietz
  statesToFit = core; // core, valence, both
  fitWorst = false;
}

// Plot:
// Plot in GNUPLOT like: (e.g.)
// plot for [i=2:20] "file.txt" u 1:i every :::0::0  w l t columnheader(i)
// plot for [i=2:20] "file.txt" u 1:i every :::1::1  w l t columnheader(i)
// plot "file.txt" u 1:2 every :::2::2  w l t "Core Density"<|MERGE_RESOLUTION|>--- conflicted
+++ resolved
@@ -5,18 +5,9 @@
 
 HartreeFock {
   core = [Xe];
-<<<<<<< HEAD
-  valence = 7s11p5d;
-  // method; // HartreeFock(dflt), ApproxHF, Hartree, GreenPRM, TietzPRM
+  valence = 7s12p;
 }
 
-// dV { a_eff = 2.0; } // effective pol. op.
-
-=======
-  valence = 7sp;
-}
-
->>>>>>> 7ce7ade0
 Nucleus {
   rrms;
   skin_t;
@@ -24,25 +15,9 @@
 }
 
 Grid {
-  r0 = 1e-6;
-<<<<<<< HEAD
-  rmax = 250.0;
-  num_points = 2000;
-  // fixed_du = 0.1;     // over-writes num_points
-  type = logarithmic; // loglinear(dflt), logarithmic, linear
-  b;                  // b<0, or b>rmax will use logarithmic
-}
-
-Basis {
-  number = 80;
-  order = 7;
-  r0 = 1.0e-6;
-  rmax = 75.0;
-  print = false;
-  states = 7s50p;
-=======
-  rmax = 120.0;
-  num_points = 2000;
+  r0 = 1e-7;
+  rmax = 300.0;
+  num_points = 5000;
   type; // loglinear(dflt), logarithmic, linear
   b;    // b<0, or b>rmax will use logarithmic
 }
@@ -58,21 +33,19 @@
   rcut = 5.0;
 }
 
-// Basis
-{
-  number = 50;
-  order = 7;
-  r0 = 1.0e-5;
+Basis {
+  number = 90;
+  order = 9;
+  r0 = 1.0e-6;
   rmax = 50.0;
-  print = true;
-  states = 10s9p8d7f;
->>>>>>> 7ce7ade0
+  print = false;
+  states = p;
 }
 
 /////////////////////////////////////////////////////////////////
 // Modules:
 
-Module::Tests{}
+Module::Tests {}
 
 // MatrixElements::E1 {}
 // MatrixElements::E1 { gauge = vform; }
