#pragma once
#include "DiracOperator.hpp"
#include "Grid.hpp"
#include "Nucleus.hpp"
#include "PhysConst_constants.hpp"
#include <cmath>
#include <vector>

// Classes (inherit from DriacOperator)

// Various contructors: (all after v are optional)
// DiracOperator(C, v, DiracMatrix(a, b, c, d), diff_order, imag?)
// DiracOperator(C, DiracMatrix(a, b, c, d), diff_order, imag?)
// DiracOperator(v, DiracMatrix(a, b, c, d), diff_order, imag?)
// DiracOperator(DiracMatrix(a, b, c, d), diff_order, imag?)
// DiracOperator(diff_order, imag?)
// DiracOperator(DiracMatrix(a, b, c, d), imag?)

//******************************************************************************
static inline double hfs_default_F(double r, double rN) {
  return (r > rN) ? 1. / (r * r) : r / (rN * rN * rN);
}

static inline std::vector<double> hfs_v(double rN, const Grid &rgrid,
                                        double (*hfs_F)(double, double)) {
  std::vector<double> invr2;
  invr2.reserve(rgrid.ngp);
  for (auto r : rgrid.r) {
    invr2.push_back(hfs_F(r, rN));
  }
  return invr2;
}

class HyperfineOperator : public DiracOperator {
public:
  HyperfineOperator(double muN, double IN, double rN, const Grid &rgrid,
                    double (*hfs_F)(double, double) = &hfs_default_F)
<<<<<<< HEAD
      : DiracOperator(-(muN / IN) * PhysConst::alpha / PhysConst::m_p,
                      hfs_v(rN, rgrid, hfs_F), DiracMatrix(0, 1, 0, 0), 0,
=======
      : DiracOperator(-0.5 * (muN / IN) * FPC::alpha / FPC::m_p,
                      hfs_v(rN, rgrid, hfs_F), DiracMatrix(0, 1, -1, 0), 0,
>>>>>>> 21586883
                      true) {}
};

//******************************************************************************
class PrOperator : public DiracOperator {
  // Pr = -i (d/dr)
public:
  PrOperator() : DiracOperator(-1, GammaMatrix::ident, 1, true) {}
};

//******************************************************************************
class DerivativeOperator : public DiracOperator {
  // = (d^n/dr^n), for any n>=0
public:
  DerivativeOperator(int d_order)
      : DiracOperator(GammaMatrix::ident, d_order) {}
};

//******************************************************************************
class E1Operator : public DiracOperator {
  // d_E1 = -er = -|e|r = -r
public:
  E1Operator(const Grid &rgrid) : DiracOperator(-1, rgrid.r) {}
};

//******************************************************************************
class PNCnsiOperator : public DiracOperator {
  // PNCnsi = (Gf*10^11/2sqrt[2]) * rho(r) * gamma5
  // Ouput is in units of (Qw * 1.e-11.)
  // To get (Qw/-N), multiply by (-N) [can go into optional 'factor']
public:
  PNCnsiOperator(double c, double t, const Grid &rgrid, double factor = 1)
      : DiracOperator(factor * PhysConst::GFe11 / sqrt(8.),
                      Nucleus::fermiNuclearDensity_tcN(t, c, 1, rgrid),
                      GammaMatrix::g5) {}
};

// double t = 2.3;
// double c = Nucleus::approximate_c_hdr(wf.Anuc());
// auto rho = Nucleus::fermiNuclearDensity_tcN(t, c, 1, wf.rgrid);
// double Gf = PhysConst::GFe11;
// double Cc = (Gf / sqrt(8.)) * (-wf.Nnuc()); // Qw/(-N)
// DiracOperator hpnc(Cc, rho, GammaMatrix::g5);

//******************************************************************************
class RadialOperator : public DiracOperator {
  // = some function of r
  // Pass only grid to just get r, or
  // either pass a lambda/function [f(r)], or a number, n, (for r^n)
public:
  RadialOperator(const Grid &rgrid, double (*f)(double r))
      : DiracOperator([&]() {
          std::vector<double> f_r;
          f_r.reserve(rgrid.ngp);
          for (auto r : rgrid.r) {
            f_r.push_back(f(r));
          }
          return f_r;
        }()) {}

  RadialOperator(const Grid &rgrid)
      : DiracOperator([&]() {
          std::vector<double> f_r;
          f_r.reserve(rgrid.ngp);
          for (auto r : rgrid.r) {
            f_r.push_back(r);
          }
          return f_r;
        }()) {}

  RadialOperator(const Grid &rgrid, int n)
      : DiracOperator([&]() {
          std::vector<double> f_r;
          f_r.reserve(rgrid.ngp);
          for (auto r : rgrid.r) {
            f_r.push_back(pow(r, n));
          }
          return f_r;
        }()) {}

  RadialOperator(const Grid &rgrid, double x)
      : DiracOperator([&]() {
          std::vector<double> f_r;
          f_r.reserve(rgrid.ngp);
          for (auto r : rgrid.r) {
            f_r.push_back(pow(r, x));
          }
          return f_r;
        }()) {}
};
<|MERGE_RESOLUTION|>--- conflicted
+++ resolved
@@ -1,134 +1,129 @@
-#pragma once
-#include "DiracOperator.hpp"
-#include "Grid.hpp"
-#include "Nucleus.hpp"
-#include "PhysConst_constants.hpp"
-#include <cmath>
-#include <vector>
-
-// Classes (inherit from DriacOperator)
-
-// Various contructors: (all after v are optional)
-// DiracOperator(C, v, DiracMatrix(a, b, c, d), diff_order, imag?)
-// DiracOperator(C, DiracMatrix(a, b, c, d), diff_order, imag?)
-// DiracOperator(v, DiracMatrix(a, b, c, d), diff_order, imag?)
-// DiracOperator(DiracMatrix(a, b, c, d), diff_order, imag?)
-// DiracOperator(diff_order, imag?)
-// DiracOperator(DiracMatrix(a, b, c, d), imag?)
-
-//******************************************************************************
-static inline double hfs_default_F(double r, double rN) {
-  return (r > rN) ? 1. / (r * r) : r / (rN * rN * rN);
-}
-
-static inline std::vector<double> hfs_v(double rN, const Grid &rgrid,
-                                        double (*hfs_F)(double, double)) {
-  std::vector<double> invr2;
-  invr2.reserve(rgrid.ngp);
-  for (auto r : rgrid.r) {
-    invr2.push_back(hfs_F(r, rN));
-  }
-  return invr2;
-}
-
-class HyperfineOperator : public DiracOperator {
-public:
-  HyperfineOperator(double muN, double IN, double rN, const Grid &rgrid,
-                    double (*hfs_F)(double, double) = &hfs_default_F)
-<<<<<<< HEAD
-      : DiracOperator(-(muN / IN) * PhysConst::alpha / PhysConst::m_p,
-                      hfs_v(rN, rgrid, hfs_F), DiracMatrix(0, 1, 0, 0), 0,
-=======
-      : DiracOperator(-0.5 * (muN / IN) * FPC::alpha / FPC::m_p,
-                      hfs_v(rN, rgrid, hfs_F), DiracMatrix(0, 1, -1, 0), 0,
->>>>>>> 21586883
-                      true) {}
-};
-
-//******************************************************************************
-class PrOperator : public DiracOperator {
-  // Pr = -i (d/dr)
-public:
-  PrOperator() : DiracOperator(-1, GammaMatrix::ident, 1, true) {}
-};
-
-//******************************************************************************
-class DerivativeOperator : public DiracOperator {
-  // = (d^n/dr^n), for any n>=0
-public:
-  DerivativeOperator(int d_order)
-      : DiracOperator(GammaMatrix::ident, d_order) {}
-};
-
-//******************************************************************************
-class E1Operator : public DiracOperator {
-  // d_E1 = -er = -|e|r = -r
-public:
-  E1Operator(const Grid &rgrid) : DiracOperator(-1, rgrid.r) {}
-};
-
-//******************************************************************************
-class PNCnsiOperator : public DiracOperator {
-  // PNCnsi = (Gf*10^11/2sqrt[2]) * rho(r) * gamma5
-  // Ouput is in units of (Qw * 1.e-11.)
-  // To get (Qw/-N), multiply by (-N) [can go into optional 'factor']
-public:
-  PNCnsiOperator(double c, double t, const Grid &rgrid, double factor = 1)
-      : DiracOperator(factor * PhysConst::GFe11 / sqrt(8.),
-                      Nucleus::fermiNuclearDensity_tcN(t, c, 1, rgrid),
-                      GammaMatrix::g5) {}
-};
-
-// double t = 2.3;
-// double c = Nucleus::approximate_c_hdr(wf.Anuc());
-// auto rho = Nucleus::fermiNuclearDensity_tcN(t, c, 1, wf.rgrid);
-// double Gf = PhysConst::GFe11;
-// double Cc = (Gf / sqrt(8.)) * (-wf.Nnuc()); // Qw/(-N)
-// DiracOperator hpnc(Cc, rho, GammaMatrix::g5);
-
-//******************************************************************************
-class RadialOperator : public DiracOperator {
-  // = some function of r
-  // Pass only grid to just get r, or
-  // either pass a lambda/function [f(r)], or a number, n, (for r^n)
-public:
-  RadialOperator(const Grid &rgrid, double (*f)(double r))
-      : DiracOperator([&]() {
-          std::vector<double> f_r;
-          f_r.reserve(rgrid.ngp);
-          for (auto r : rgrid.r) {
-            f_r.push_back(f(r));
-          }
-          return f_r;
-        }()) {}
-
-  RadialOperator(const Grid &rgrid)
-      : DiracOperator([&]() {
-          std::vector<double> f_r;
-          f_r.reserve(rgrid.ngp);
-          for (auto r : rgrid.r) {
-            f_r.push_back(r);
-          }
-          return f_r;
-        }()) {}
-
-  RadialOperator(const Grid &rgrid, int n)
-      : DiracOperator([&]() {
-          std::vector<double> f_r;
-          f_r.reserve(rgrid.ngp);
-          for (auto r : rgrid.r) {
-            f_r.push_back(pow(r, n));
-          }
-          return f_r;
-        }()) {}
-
-  RadialOperator(const Grid &rgrid, double x)
-      : DiracOperator([&]() {
-          std::vector<double> f_r;
-          f_r.reserve(rgrid.ngp);
-          for (auto r : rgrid.r) {
-            f_r.push_back(pow(r, x));
-          }
-          return f_r;
-        }()) {}
-};
+#pragma once
+#include "DiracOperator.hpp"
+#include "Grid.hpp"
+#include "Nucleus.hpp"
+#include "PhysConst_constants.hpp"
+#include <cmath>
+#include <vector>
+
+// Classes (inherit from DriacOperator)
+
+// Various contructors: (all after v are optional)
+// DiracOperator(C, v, DiracMatrix(a, b, c, d), diff_order, imag?)
+// DiracOperator(C, DiracMatrix(a, b, c, d), diff_order, imag?)
+// DiracOperator(v, DiracMatrix(a, b, c, d), diff_order, imag?)
+// DiracOperator(DiracMatrix(a, b, c, d), diff_order, imag?)
+// DiracOperator(diff_order, imag?)
+// DiracOperator(DiracMatrix(a, b, c, d), imag?)
+
+//******************************************************************************
+static inline double hfs_default_F(double r, double rN) {
+  return (r > rN) ? 1. / (r * r) : r / (rN * rN * rN);
+}
+
+static inline std::vector<double> hfs_v(double rN, const Grid &rgrid,
+                                        double (*hfs_F)(double, double)) {
+  std::vector<double> invr2;
+  invr2.reserve(rgrid.ngp);
+  for (auto r : rgrid.r) {
+    invr2.push_back(hfs_F(r, rN));
+  }
+  return invr2;
+}
+
+class HyperfineOperator : public DiracOperator {
+public:
+  HyperfineOperator(double muN, double IN, double rN, const Grid &rgrid,
+                    double (*hfs_F)(double, double) = &hfs_default_F)
+      : DiracOperator(-0.5 * (muN / IN) * FPC::alpha / FPC::m_p,
+                      hfs_v(rN, rgrid, hfs_F), DiracMatrix(0, 1, -1, 0), 0,
+                      true) {}
+};
+
+//******************************************************************************
+class PrOperator : public DiracOperator {
+  // Pr = -i (d/dr)
+public:
+  PrOperator() : DiracOperator(-1, GammaMatrix::ident, 1, true) {}
+};
+
+//******************************************************************************
+class DerivativeOperator : public DiracOperator {
+  // = (d^n/dr^n), for any n>=0
+public:
+  DerivativeOperator(int d_order)
+      : DiracOperator(GammaMatrix::ident, d_order) {}
+};
+
+//******************************************************************************
+class E1Operator : public DiracOperator {
+  // d_E1 = -er = -|e|r = -r
+public:
+  E1Operator(const Grid &rgrid) : DiracOperator(-1, rgrid.r) {}
+};
+
+//******************************************************************************
+class PNCnsiOperator : public DiracOperator {
+  // PNCnsi = (Gf*10^11/2sqrt[2]) * rho(r) * gamma5
+  // Ouput is in units of (Qw * 1.e-11.)
+  // To get (Qw/-N), multiply by (-N) [can go into optional 'factor']
+public:
+  PNCnsiOperator(double c, double t, const Grid &rgrid, double factor = 1)
+      : DiracOperator(factor * PhysConst::GFe11 / sqrt(8.),
+                      Nucleus::fermiNuclearDensity_tcN(t, c, 1, rgrid),
+                      GammaMatrix::g5) {}
+};
+
+// double t = 2.3;
+// double c = Nucleus::approximate_c_hdr(wf.Anuc());
+// auto rho = Nucleus::fermiNuclearDensity_tcN(t, c, 1, wf.rgrid);
+// double Gf = PhysConst::GFe11;
+// double Cc = (Gf / sqrt(8.)) * (-wf.Nnuc()); // Qw/(-N)
+// DiracOperator hpnc(Cc, rho, GammaMatrix::g5);
+
+//******************************************************************************
+class RadialOperator : public DiracOperator {
+  // = some function of r
+  // Pass only grid to just get r, or
+  // either pass a lambda/function [f(r)], or a number, n, (for r^n)
+public:
+  RadialOperator(const Grid &rgrid, double (*f)(double r))
+      : DiracOperator([&]() {
+          std::vector<double> f_r;
+          f_r.reserve(rgrid.ngp);
+          for (auto r : rgrid.r) {
+            f_r.push_back(f(r));
+          }
+          return f_r;
+        }()) {}
+
+  RadialOperator(const Grid &rgrid)
+      : DiracOperator([&]() {
+          std::vector<double> f_r;
+          f_r.reserve(rgrid.ngp);
+          for (auto r : rgrid.r) {
+            f_r.push_back(r);
+          }
+          return f_r;
+        }()) {}
+
+  RadialOperator(const Grid &rgrid, int n)
+      : DiracOperator([&]() {
+          std::vector<double> f_r;
+          f_r.reserve(rgrid.ngp);
+          for (auto r : rgrid.r) {
+            f_r.push_back(pow(r, n));
+          }
+          return f_r;
+        }()) {}
+
+  RadialOperator(const Grid &rgrid, double x)
+      : DiracOperator([&]() {
+          std::vector<double> f_r;
+          f_r.reserve(rgrid.ngp);
+          for (auto r : rgrid.r) {
+            f_r.push_back(pow(r, x));
+          }
+          return f_r;
+        }()) {}
+};