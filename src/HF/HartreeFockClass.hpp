#pragma once
#include "HF/CoulombIntegrals.hpp" //for m_cint
#include <string>
#include <vector>
class Wavefunction;
class DiracSpinor;
class Grid;

/*
Calculates self-consistent Hartree-Fock potential, including exchange.
Solves all core and valence states.

Note: can run without exchange (Hartree) - for tests only.
(Still, non-local potential, 'vex' different for each core state)

XXX Have option to give a list of valence states!
Can solve them to some degree in parallel
Requires re-writing the valence part (a little)

  Definitions:
  v^k_ab(r)   := Int_0^inf [r_min^k/r_max^(k+1)]*rho(f') dr'
  rho(r')     := fa(r')*fb(r') + ga(r')gb(r')
  Lambda^k_ab := 3js((ja,jb,k),(-1/2,1/2,0))^2 * parity(la+lb+k)
  vex[a]      := [v_ex*Fa](r) *(Fa/Fa^2) (approx exchange)
*/

struct EpsIts {
  double eps;
  int its;
};

enum class HFMethod { HartreeFock, ApproxHF, Hartree, GreenPRM, TietzPRM };

//******************************************************************************
// For non-constant damping
// Slowly ramps the damping factor from a_beg to a_end over interval (beg, end)
static inline auto rampedDamp(double a_beg, double a_end, int beg, int end) {
  return [=](int i) {
    if (i >= end)
      return a_end;
    if (i <= beg)
      return a_beg;
    return (a_end * (i - beg) + a_beg * (end - i)) / (end - beg);
  };
}

//******************************************************************************
class HartreeFock {
  friend class Coulomb;

public:
  static DiracSpinor
<<<<<<< HEAD
  solveMixedState(const int k, const DiracSpinor &phi0, const double omega,
                  const std::vector<double> &vl, const double alpha,
                  const std::vector<DiracSpinor> &core,
                  const DiracSpinor &hphi0, const double eps_target = 1.0e-9);
  static DiracSpinor
  solveMixedState(DiracSpinor &dF, const DiracSpinor &phi0, const double omega,
                  const std::vector<double> &vl, const double alpha,
                  const std::vector<DiracSpinor> &core,
                  const DiracSpinor &hphi0, const double eps_target = 1.0e-9);
=======
  solveMixedState(const DiracSpinor &Fa, const int k, const double omega,
                  const std::vector<double> &vl, const double alpha,
                  const std::vector<DiracSpinor> &core, const DiracSpinor &hFa);
>>>>>>> 76d3f48d

public:
  static HFMethod parseMethod(const std::string &in_method);

  HartreeFock(HFMethod method, Wavefunction &wf, const std::string &in_core,
              double eps_HF = 0, double h_d = 0, double g_t = 0);

  // for HF basis:
  HartreeFock(Wavefunction &wf, const std::vector<DiracSpinor> &val_orbitals,
              double eps_HF = 0.0, bool in_ExcludeExchange = false);

  void solveValence();

  double calculateCoreEnergy() const;

  const std::vector<double> &get_vex(const DiracSpinor &psi) const;

  DiracSpinor vex_psia(const DiracSpinor &Fa) const;
  void vex_psia(const DiracSpinor &Fa, DiracSpinor &vexPsi) const;

  static DiracSpinor vex_psia_any(const DiracSpinor &Fa,
                                  const std::vector<DiracSpinor> &core,
                                  int k_cut = 99);
  static std::vector<double>
  form_approx_vex_any(const DiracSpinor &Fa,
                      const std::vector<DiracSpinor> &core, int k_cut = 99);

  bool verbose = true;

private:
  Wavefunction *const p_wf;
  const Grid *const p_rgrid;
  Coulomb m_cint;

  static constexpr int m_max_hf_its = 99;

  // Optionally force orthogonalisation. False by default.
  static constexpr bool m_explicitOrthog_cc = false;
  static constexpr bool m_explicitOrthog_cv = false;

  const double m_eps_HF;

public: // blahhhhh
  const bool m_excludeExchange;
  const HFMethod m_method;

private:
  // The "localised"/approximate HF potential:
  std::vector<std::vector<double>> appr_vex_core;
  std::vector<std::vector<double>> appr_vex_val;

private:
  void hf_core_approx(const double eps_target_HF);
  void starting_approx_core(const std::string &in_core, int log_converge = 3,
                            HFMethod method = HFMethod::GreenPRM,
                            double h_g = 0, double d_t = 0);

  void form_vdir(std::vector<double> &vdir, bool re_scale = false) const;
  void form_approx_vex_core(std::vector<std::vector<double>> &vex) const;
  void form_approx_vex_a(const DiracSpinor &Fa,
                         std::vector<double> &vex_a) const;

  void hf_core_refine();

  EpsIts hf_valence(DiracSpinor &phi, std::vector<double> &vexa);
  EpsIts hf_valence_approx(DiracSpinor &phi, std::vector<double> &vexa,
                           double eps_target_HF);
  EpsIts hf_valence_refine(DiracSpinor &phi);

  void hf_orbital(DiracSpinor &phi, double en, const std::vector<double> &vl,
                  const std::vector<double> &H_mag, const DiracSpinor &vx_phi,
                  const std::vector<DiracSpinor> &core,
                  const std::vector<double> &v0 = {}) const;
};
<|MERGE_RESOLUTION|>--- conflicted
+++ resolved
@@ -1,141 +1,135 @@
-#pragma once
-#include "HF/CoulombIntegrals.hpp" //for m_cint
-#include <string>
-#include <vector>
-class Wavefunction;
-class DiracSpinor;
-class Grid;
-
-/*
-Calculates self-consistent Hartree-Fock potential, including exchange.
-Solves all core and valence states.
-
-Note: can run without exchange (Hartree) - for tests only.
-(Still, non-local potential, 'vex' different for each core state)
-
-XXX Have option to give a list of valence states!
-Can solve them to some degree in parallel
-Requires re-writing the valence part (a little)
-
-  Definitions:
-  v^k_ab(r)   := Int_0^inf [r_min^k/r_max^(k+1)]*rho(f') dr'
-  rho(r')     := fa(r')*fb(r') + ga(r')gb(r')
-  Lambda^k_ab := 3js((ja,jb,k),(-1/2,1/2,0))^2 * parity(la+lb+k)
-  vex[a]      := [v_ex*Fa](r) *(Fa/Fa^2) (approx exchange)
-*/
-
-struct EpsIts {
-  double eps;
-  int its;
-};
-
-enum class HFMethod { HartreeFock, ApproxHF, Hartree, GreenPRM, TietzPRM };
-
-//******************************************************************************
-// For non-constant damping
-// Slowly ramps the damping factor from a_beg to a_end over interval (beg, end)
-static inline auto rampedDamp(double a_beg, double a_end, int beg, int end) {
-  return [=](int i) {
-    if (i >= end)
-      return a_end;
-    if (i <= beg)
-      return a_beg;
-    return (a_end * (i - beg) + a_beg * (end - i)) / (end - beg);
-  };
-}
-
-//******************************************************************************
-class HartreeFock {
-  friend class Coulomb;
-
-public:
-  static DiracSpinor
-<<<<<<< HEAD
-  solveMixedState(const int k, const DiracSpinor &phi0, const double omega,
-                  const std::vector<double> &vl, const double alpha,
-                  const std::vector<DiracSpinor> &core,
-                  const DiracSpinor &hphi0, const double eps_target = 1.0e-9);
-  static DiracSpinor
-  solveMixedState(DiracSpinor &dF, const DiracSpinor &phi0, const double omega,
-                  const std::vector<double> &vl, const double alpha,
-                  const std::vector<DiracSpinor> &core,
-                  const DiracSpinor &hphi0, const double eps_target = 1.0e-9);
-=======
-  solveMixedState(const DiracSpinor &Fa, const int k, const double omega,
-                  const std::vector<double> &vl, const double alpha,
-                  const std::vector<DiracSpinor> &core, const DiracSpinor &hFa);
->>>>>>> 76d3f48d
-
-public:
-  static HFMethod parseMethod(const std::string &in_method);
-
-  HartreeFock(HFMethod method, Wavefunction &wf, const std::string &in_core,
-              double eps_HF = 0, double h_d = 0, double g_t = 0);
-
-  // for HF basis:
-  HartreeFock(Wavefunction &wf, const std::vector<DiracSpinor> &val_orbitals,
-              double eps_HF = 0.0, bool in_ExcludeExchange = false);
-
-  void solveValence();
-
-  double calculateCoreEnergy() const;
-
-  const std::vector<double> &get_vex(const DiracSpinor &psi) const;
-
-  DiracSpinor vex_psia(const DiracSpinor &Fa) const;
-  void vex_psia(const DiracSpinor &Fa, DiracSpinor &vexPsi) const;
-
-  static DiracSpinor vex_psia_any(const DiracSpinor &Fa,
-                                  const std::vector<DiracSpinor> &core,
-                                  int k_cut = 99);
-  static std::vector<double>
-  form_approx_vex_any(const DiracSpinor &Fa,
-                      const std::vector<DiracSpinor> &core, int k_cut = 99);
-
-  bool verbose = true;
-
-private:
-  Wavefunction *const p_wf;
-  const Grid *const p_rgrid;
-  Coulomb m_cint;
-
-  static constexpr int m_max_hf_its = 99;
-
-  // Optionally force orthogonalisation. False by default.
-  static constexpr bool m_explicitOrthog_cc = false;
-  static constexpr bool m_explicitOrthog_cv = false;
-
-  const double m_eps_HF;
-
-public: // blahhhhh
-  const bool m_excludeExchange;
-  const HFMethod m_method;
-
-private:
-  // The "localised"/approximate HF potential:
-  std::vector<std::vector<double>> appr_vex_core;
-  std::vector<std::vector<double>> appr_vex_val;
-
-private:
-  void hf_core_approx(const double eps_target_HF);
-  void starting_approx_core(const std::string &in_core, int log_converge = 3,
-                            HFMethod method = HFMethod::GreenPRM,
-                            double h_g = 0, double d_t = 0);
-
-  void form_vdir(std::vector<double> &vdir, bool re_scale = false) const;
-  void form_approx_vex_core(std::vector<std::vector<double>> &vex) const;
-  void form_approx_vex_a(const DiracSpinor &Fa,
-                         std::vector<double> &vex_a) const;
-
-  void hf_core_refine();
-
-  EpsIts hf_valence(DiracSpinor &phi, std::vector<double> &vexa);
-  EpsIts hf_valence_approx(DiracSpinor &phi, std::vector<double> &vexa,
-                           double eps_target_HF);
-  EpsIts hf_valence_refine(DiracSpinor &phi);
-
-  void hf_orbital(DiracSpinor &phi, double en, const std::vector<double> &vl,
-                  const std::vector<double> &H_mag, const DiracSpinor &vx_phi,
-                  const std::vector<DiracSpinor> &core,
-                  const std::vector<double> &v0 = {}) const;
-};
+#pragma once
+#include "HF/CoulombIntegrals.hpp" //for m_cint
+#include <string>
+#include <vector>
+class Wavefunction;
+class DiracSpinor;
+class Grid;
+
+/*
+Calculates self-consistent Hartree-Fock potential, including exchange.
+Solves all core and valence states.
+
+Note: can run without exchange (Hartree) - for tests only.
+(Still, non-local potential, 'vex' different for each core state)
+
+XXX Have option to give a list of valence states!
+Can solve them to some degree in parallel
+Requires re-writing the valence part (a little)
+
+  Definitions:
+  v^k_ab(r)   := Int_0^inf [r_min^k/r_max^(k+1)]*rho(f') dr'
+  rho(r')     := fa(r')*fb(r') + ga(r')gb(r')
+  Lambda^k_ab := 3js((ja,jb,k),(-1/2,1/2,0))^2 * parity(la+lb+k)
+  vex[a]      := [v_ex*Fa](r) *(Fa/Fa^2) (approx exchange)
+*/
+
+struct EpsIts {
+  double eps;
+  int its;
+};
+
+enum class HFMethod { HartreeFock, ApproxHF, Hartree, GreenPRM, TietzPRM };
+
+//******************************************************************************
+// For non-constant damping
+// Slowly ramps the damping factor from a_beg to a_end over interval (beg, end)
+static inline auto rampedDamp(double a_beg, double a_end, int beg, int end) {
+  return [=](int i) {
+    if (i >= end)
+      return a_end;
+    if (i <= beg)
+      return a_beg;
+    return (a_end * (i - beg) + a_beg * (end - i)) / (end - beg);
+  };
+}
+
+//******************************************************************************
+class HartreeFock {
+  friend class Coulomb;
+
+public:
+  static DiracSpinor
+  solveMixedState(const int k, const DiracSpinor &Fa, const double omega,
+                  const std::vector<double> &vl, const double alpha,
+                  const std::vector<DiracSpinor> &core, const DiracSpinor &hFa,
+                  const double eps_target = 1.0e-9);
+  static DiracSpinor
+  solveMixedState(DiracSpinor &dF, const DiracSpinor &Fa, const double omega,
+                  const std::vector<double> &vl, const double alpha,
+                  const std::vector<DiracSpinor> &core, const DiracSpinor &hFa,
+                  const double eps_target = 1.0e-9);
+
+public:
+  static HFMethod parseMethod(const std::string &in_method);
+
+  HartreeFock(HFMethod method, Wavefunction &wf, const std::string &in_core,
+              double eps_HF = 0, double h_d = 0, double g_t = 0);
+
+  // for HF basis:
+  HartreeFock(Wavefunction &wf, const std::vector<DiracSpinor> &val_orbitals,
+              double eps_HF = 0.0, bool in_ExcludeExchange = false);
+
+  void solveValence();
+
+  double calculateCoreEnergy() const;
+
+  const std::vector<double> &get_vex(const DiracSpinor &psi) const;
+
+  DiracSpinor vex_psia(const DiracSpinor &Fa) const;
+  void vex_psia(const DiracSpinor &Fa, DiracSpinor &vexPsi) const;
+
+  static DiracSpinor vex_psia_any(const DiracSpinor &Fa,
+                                  const std::vector<DiracSpinor> &core,
+                                  int k_cut = 99);
+  static std::vector<double>
+  form_approx_vex_any(const DiracSpinor &Fa,
+                      const std::vector<DiracSpinor> &core, int k_cut = 99);
+
+  bool verbose = true;
+
+private:
+  Wavefunction *const p_wf;
+  const Grid *const p_rgrid;
+  Coulomb m_cint;
+
+  static constexpr int m_max_hf_its = 99;
+
+  // Optionally force orthogonalisation. False by default.
+  static constexpr bool m_explicitOrthog_cc = false;
+  static constexpr bool m_explicitOrthog_cv = false;
+
+  const double m_eps_HF;
+
+public: // blahhhhh
+  const bool m_excludeExchange;
+  const HFMethod m_method;
+
+private:
+  // The "localised"/approximate HF potential:
+  std::vector<std::vector<double>> appr_vex_core;
+  std::vector<std::vector<double>> appr_vex_val;
+
+private:
+  void hf_core_approx(const double eps_target_HF);
+  void starting_approx_core(const std::string &in_core, int log_converge = 3,
+                            HFMethod method = HFMethod::GreenPRM,
+                            double h_g = 0, double d_t = 0);
+
+  void form_vdir(std::vector<double> &vdir, bool re_scale = false) const;
+  void form_approx_vex_core(std::vector<std::vector<double>> &vex) const;
+  void form_approx_vex_a(const DiracSpinor &Fa,
+                         std::vector<double> &vex_a) const;
+
+  void hf_core_refine();
+
+  EpsIts hf_valence(DiracSpinor &phi, std::vector<double> &vexa);
+  EpsIts hf_valence_approx(DiracSpinor &phi, std::vector<double> &vexa,
+                           double eps_target_HF);
+  EpsIts hf_valence_refine(DiracSpinor &phi);
+
+  void hf_orbital(DiracSpinor &phi, double en, const std::vector<double> &vl,
+                  const std::vector<double> &H_mag, const DiracSpinor &vx_phi,
+                  const std::vector<DiracSpinor> &core,
+                  const std::vector<double> &v0 = {}) const;
+};