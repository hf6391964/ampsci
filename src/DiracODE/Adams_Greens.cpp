#include "Adams_Greens.hpp"
#include "Adams_bound.hpp"
#include "DiracODE.hpp"
#include "IO/SafeProfiler.hpp"
#include "Maths/Grid.hpp"
#include "Maths/NumCalc_quadIntegrate.hpp"
#include "Wavefunction/DiracSpinor.hpp"
#include "qip/Vector.hpp"
#include <vector>
/*

Solve inhomogenous Dirac equation:
(H_0 + v - e)Fa = S

S (source) is spinor

*/

namespace DiracODE {

DiracSpinor solve_inhomog(const int kappa, const double en,
                          const std::vector<double> &v,
                          const std::vector<double> &H_mag, const double alpha,
                          const DiracSpinor &source) {
  [[maybe_unused]] auto sp = IO::Profile::safeProfiler(__func__, "0");
<<<<<<< HEAD
  auto phi = DiracSpinor(0, kappa, source.rgrid);
  phi.en = en;
  solve_inhomog(phi, en, v, H_mag, alpha, source);
  return phi;
=======
  auto Fa = DiracSpinor(0, kappa, source.rgrid);
  solve_inhomog(Fa, en, v, H_mag, alpha, source);
  return Fa;
>>>>>>> f0297697
}

//******************************************************************************
void solve_inhomog(DiracSpinor &Fa, const double en,
                   const std::vector<double> &v,
                   const std::vector<double> &H_mag, const double alpha,
                   const DiracSpinor &source)
// NOTE: returns NON-normalised function!
{
  [[maybe_unused]] auto sp = IO::Profile::safeProfiler(__func__, "a");
  auto Fzero = DiracSpinor(Fa.n, Fa.k, Fa.rgrid);
  auto Finf = DiracSpinor(Fa.n, Fa.k, Fa.rgrid);
  solve_inhomog(Fa, Fzero, Finf, en, v, H_mag, alpha, source);
}
//------------------------------------------------------------------------------
void solve_inhomog(DiracSpinor &Fa, DiracSpinor &Fzero, DiracSpinor &Finf,
                   const double en, const std::vector<double> &v,
                   const std::vector<double> &H_mag, const double alpha,
                   const DiracSpinor &source)
// Overload of the above. Faster, since doesn't need to allocate for Fzero and
// Finf
{
  [[maybe_unused]] auto sp = IO::Profile::safeProfiler(__func__, "b");
  regularAtOrigin(Fzero, en, v, H_mag, alpha);
  regularAtInfinity(Finf, en, v, H_mag, alpha);
  Fa.en = en;
  Adams::GreenSolution(Fa, Finf, Fzero, alpha, source);
}

namespace Adams {
//******************************************************************************
void GreenSolution(DiracSpinor &Fa, const DiracSpinor &Finf,
                   const DiracSpinor &Fzero, const double alpha,
                   const DiracSpinor &Sr) {
  [[maybe_unused]] auto sp = IO::Profile::safeProfiler(__func__);

  // Wronskian: Should be independent of r
  const auto pp = std::size_t(0.65 * double(Finf.pinf));
  auto w2 = (Finf.f[pp] * Fzero.g[pp] - Fzero.f[pp] * Finf.g[pp]);
  int f = 1;
  for (auto pt = pp - 20; pt <= pp + 20; ++pt) {
    ++f;
    w2 += (Finf.f[pt] * Fzero.g[pt] - Fzero.f[pt] * Finf.g[pt]);
  }
  w2 /= f;

  // std::vector<double> invW2(Finf.f.size());
  // for (std::size_t i = 0; i < Finf.pinf; ++i) {
  //   auto w2_i = alpha / (Finf.f[i] * Fzero.g[i] - Fzero.f[i] * Finf.g[i]);
  //   auto w2_p = alpha / w2;
  //   invW2[i] = (1.0 * w2_i + 5.0 * w2_p) / 6.0;
  // }

  // save typing:
  const auto &gr = *Fa.rgrid;
  constexpr auto ztr = NumCalc::zero_to_r;
  constexpr auto rti = NumCalc::r_to_inf;

  Fa.pinf = gr.num_points;
  Fa *= 0.0;
  Fa.pinf = Finf.pinf;

  NumCalc::additivePIntegral<ztr>(Fa.f, Finf.f, Fzero.f, Sr.f, gr, Finf.pinf);
  NumCalc::additivePIntegral<ztr>(Fa.f, Finf.f, Fzero.g, Sr.g, gr, Finf.pinf);
  NumCalc::additivePIntegral<rti>(Fa.f, Fzero.f, Finf.f, Sr.f, gr, Finf.pinf);
  NumCalc::additivePIntegral<rti>(Fa.f, Fzero.f, Finf.g, Sr.g, gr, Finf.pinf);
  NumCalc::additivePIntegral<ztr>(Fa.g, Finf.g, Fzero.f, Sr.f, gr, Finf.pinf);
  NumCalc::additivePIntegral<ztr>(Fa.g, Finf.g, Fzero.g, Sr.g, gr, Finf.pinf);
  NumCalc::additivePIntegral<rti>(Fa.g, Fzero.g, Finf.f, Sr.f, gr, Finf.pinf);
  NumCalc::additivePIntegral<rti>(Fa.g, Fzero.g, Finf.g, Sr.g, gr, Finf.pinf);
  Fa *= (alpha / w2);

  // const auto R0 =
  //     qip::add(qip::multiply(Fzero.f, Sr.f), qip::multiply(Fzero.g, Sr.g));
  // const auto Ri =
  //     qip::add(qip::multiply(Finf.f, Sr.f), qip::multiply(Finf.g, Sr.g));
  // NumCalc::additivePIntegral<ztr>(Fa.f, Finf.f, R0, gr, Finf.pinf);
  // NumCalc::additivePIntegral<rti>(Fa.f, Fzero.f, Ri, gr, Finf.pinf);
  // NumCalc::additivePIntegral<ztr>(Fa.g, Finf.g, R0, gr, Finf.pinf);
  // NumCalc::additivePIntegral<rti>(Fa.g, Fzero.g, Ri, gr, Finf.pinf);
  // Fa *= (alpha / w2);
}

} // namespace Adams
} // namespace DiracODE<|MERGE_RESOLUTION|>--- conflicted
+++ resolved
@@ -23,16 +23,10 @@
                           const std::vector<double> &H_mag, const double alpha,
                           const DiracSpinor &source) {
   [[maybe_unused]] auto sp = IO::Profile::safeProfiler(__func__, "0");
-<<<<<<< HEAD
-  auto phi = DiracSpinor(0, kappa, source.rgrid);
-  phi.en = en;
-  solve_inhomog(phi, en, v, H_mag, alpha, source);
-  return phi;
-=======
   auto Fa = DiracSpinor(0, kappa, source.rgrid);
+  // phi.en = en;
   solve_inhomog(Fa, en, v, H_mag, alpha, source);
   return Fa;
->>>>>>> f0297697
 }
 
 //******************************************************************************
