#pragma once
#include "Angular/Wigner_369j.hpp"
#include "Dirac/DiracOperator.hpp"
#include "Maths/Grid.hpp"
#include "Maths/SphericalBessel.hpp"
#include "Physics/NuclearPotentials.hpp"
#include "Physics/PhysConst_constants.hpp"
#include <cmath>
#include <functional>
#include <vector>

//******************************************************************************
class RadialFuncOperator final : public ScalarOperator {
  // = some function of r
  // Pass only grid to just get r, or
  // either pass a lambda/function [f(r)], or a number, n, (for r^n)
  // Explicitely even with rank 0, so ...
public:
  std::vector<double> fillVec(const Grid &gr,
                              const std::function<double(double)> &f) {
    std::vector<double> f_r;
    f_r.reserve(gr.num_points);
    for (auto r : gr.r)
      f_r.push_back(f(r));
    return f_r;
  }

public:
  RadialFuncOperator(const Grid &rgrid, const std::function<double(double)> &f)
      : ScalarOperator(OperatorParity::even, 1.0, fillVec(rgrid, f)) {}
  RadialFuncOperator(const Grid &rgrid, const double n)
      : ScalarOperator(OperatorParity::even, 1.0, fillVec(rgrid, [n](double r) {
                         return std::pow(r, n);
                       })) {}
};

//******************************************************************************
class E1Operator final : public DiracOperator
// v{d} = -e v{r}   [e=|e|=1]
// <a||d||b> = R (-1)^{ja+1/2} Sqrt([ja][jb]) tjs(ja,jb,1, -1/2,1/2,0)
//           = R <ja||C^k||jb>
// R = -e Int[ r(fafb + gagb) ]dr
{
public:
  E1Operator(const Grid &gr)
      : DiracOperator(1, OperatorParity::odd, -1.0, gr.r, 0) {}

  double angularF(const int ka, const int kb) const override {
    // return Wigner::Ck_2j2j(1, Wigner::twoj_k(ka), Wigner::twoj_k(kb));
    return Wigner::Ck_kk(1, ka, kb);
  }
};

//******************************************************************************
class E1Operator_vform final : public DiracOperator
// d_v = (ie/w alpha) v{alpha}   [v{a} = g0v{g}]
// <a||dv||b> = -2e/(w alpha) Int[ fagb <ka||s||-kb> - gafb <-ka||s||kb>]
{
public:
  E1Operator_vform(const Grid &gr, const double alpha = PhysConst::alpha)
      : DiracOperator(1, OperatorParity::odd, -1.0,
                      std::vector<double>(gr.num_points, 1.0), 0),
        m_c(1.0 / alpha) {}

  double angularF(const int ka, const int kb) const override {
    // if (Fa.k == Fb.k)
    //   return 0;
    // auto omega = Fa.en - Fb.en;
    // return 2.0 * m_c / omega; // includes var-alpha
    if (ka == kb)
      return 0;
    return 1.0; // includes var-alpha
  }

private:
  virtual double angularCff(int, int) const override { return 0; }
  virtual double angularCgg(int, int) const override { return 0; }
  virtual double angularCfg(int ka, int kb) const override {
    return Wigner::S_kk(ka, -kb);
  }
  virtual double angularCgf(int ka, int kb) const override {
    return -Wigner::S_kk(-ka, kb);
  }
  virtual double StateDepConst(const DiracSpinor &Fa,
                               const DiracSpinor &Fb) const override {
    if (Fa.k == Fb.k)
      return 0;
    auto omega = Fa.en - Fb.en;
    return 2.0 * m_c / omega; // includes var-alpha
  }

private:
  double m_c; // speed of light (including var-alpha)
};

// //******************************************************************************
// class M1Operator final : public DiracOperator
// // M1 = mu . B
// // <a||M1||b> = (ka + kb) <-ka||C^1||kb> Int [3(fagb+gafb)j_1(kr)]
// // k = w/c, j1 is first spherical bessel
// // Two options; a) different operator for each w
// // b) generate jL each call
// // XXX This isn't working!!
// {
// public:
//   M1Operator() : DiracOperator(1, OperatorParity::even, 1.0, {}, 0) {}
//
//   double radialIntegral(const DiracSpinor &Fa,
//                         const DiracSpinor &Fb) const override {
//     // std::cout << "warning: M1 not working yet!\n";
//     auto abs_omega = std::fabs(Fa.en - Fb.en);
//     if (abs_omega == 0)
//       return 0;
//     // always zero if w=zero?
//     const auto &gr = *(Fa.p_rgrid);
//     auto j1kr = SphericalBessel::fillBesselVec(1, set_kr(abs_omega, gr));
//     // XXX this j1kr is slow; XXX easy to fix XXX
//     // a) goes past pinf,
//     // b) fills 2 vectors!,
//     // c) allocates now vector each time!
//     const auto irmax = std::min(Fa.pinf, Fb.pinf);
//     auto Rfg = NumCalc::integrate(Fa.f, Fb.g, j1kr, gr.drdu, 1.0, 0, irmax);
//     auto Rgf = NumCalc::integrate(Fa.g, Fb.f, j1kr, gr.drdu, 1.0, 0, irmax);
//     return 3.0 * (Rfg + Rgf) * gr.du / (PhysConst::alpha2 * abs_omega);
//     // ??? XXX
//   }
//
//   double reducedME(const DiracSpinor &Fa,
//                    const DiracSpinor &Fb) const override {
//     if (isZero(Fa, Fb))
//       return 0.0;
//     auto Rab = radialIntegral(Fa, Fb);
//     auto Cab = (Fa.k + Fb.k) * Wigner::Ck_kk(1, -Fa.k, Fb.k);
//     return Rab * Cab; // / PhysConst::muB_CGS; //???
//   }
//
// private:
//   // std::vector<double> kr;
//   std::vector<double> set_kr(double omega, const Grid &gr) const {
//     std::vector<double> kr;
//     kr.reserve(gr.num_points);
//     for (const auto &r : gr.r) {
//       kr.push_back(r * omega * PhysConst::alpha); // this? or var-alpha?
//     }
//     return kr;
//   }
// };

//******************************************************************************
class HyperfineOperator final : public DiracOperator {

  using Func_R2_R = std::function<double(double, double)>; // save typing

public: // F(r) functions. NOTE: includes 1/r^2 !
  static inline auto sphericalBall_F() -> Func_R2_R {
    return [=](double r, double rN) {
      return (r > rN) ? 1. / (r * r) : r / (rN * rN * rN);
    };
  }
  static inline auto sphericalShell_F() -> Func_R2_R {
    return [=](double r, double rN) { return (r > rN) ? 1. / (r * r) : 0.0; };
  }
  static inline auto pointlike_F() -> Func_R2_R {
    return [=](double r, double) { return 1. / (r * r); };
  }

  static inline auto volotkaBW_F(double mu, double I_nuc, double l_pn, int gl)
      -> Func_R2_R
  // Function that returns generates + returns F_BW Bohr-Weiskopf
  // gl = 1 for proton, =0 for neutron. Double allowed for testing..
  // mu is in units of Nuclear Magneton!
  {
    const auto two_I = int(2 * I_nuc + 0.0001);
    const auto two_l = int(2 * l_pn + 0.0001);
    auto g_l = double(gl); // just safety
    auto gI = mu / I_nuc;
    auto K = (l_pn * (l_pn + 1.0) - (3. / 4.)) / (I_nuc * (I_nuc + 1.0));
    const double g_s = (2.0 * gI - g_l * (K + 1.0)) / (1.0 - K);
    std::cout << "BW using: gl=" << g_l << ", gs=" << g_s << ", l=" << l_pn
              << ", gI=" << gI << " (I=" << I_nuc << ")\n";
    const double factor =
        (two_I == two_l + 1)
            ? g_s * (1 - two_I) / (4.0 * (two_I + 2)) + g_l * 0.5 * (two_I - 1)
            : g_s * (3 + two_I) / (4.0 * (two_I + 2)) +
                  g_l * 0.5 * two_I * (two_I + 3) / (two_I + 2);
    if (two_I != two_l + 1 && two_I != two_l - 1) {
      std::cerr << "\nFAIL:59 in HyperfineOperator (volotkaBW_F):\n "
                   "we must have I = l +/- 1/2, but we have: I,l = "
                << I_nuc << "," << l_pn << "\n";
      return [](double, double) { return 0.0; };
    }
    return [=](double r, double rN) {
      return (r > rN) ? 1. / (r * r)
                      : (r / (rN * rN * rN)) *
                            (1.0 - (3.0 / mu) * std::log(r / rN) * factor);
    };
  }

  static inline auto doublyOddBW_F(double mut, double It, double mu1, double I1,
                                   double l1, int gl1, double I2, double l2)
      -> Func_R2_R
  // F(r) * g = 0.5 [ g1F1 + g2F2 + (g1F1 - g2F2) * K]
  // K = [I1(I1+1) - I2(I2+1)] / [I(I+1)]
  // return F(r) [divide by g]
  // volotkaBW_F(mu, I, l, g_l); //gl is 1 or 0
  // g2 : from: g = 0.5 [ g1 + g2 + (g1 - g2) * K]
  {
    auto K = (I1 * (I1 + 1.0) - I2 * (I2 + 1.0)) / (It * (It + 1.0));
    auto gt = mut / It;
    auto g1 = mu1 / I1;
    auto g2 = (g1 * (K + 1.0) - 2.0 * gt) / (K - 1.0);
    auto mu2 = g2 * I2;
    auto gl2 = (gl1 == 0) ? 1 : 0;
    auto F1 = volotkaBW_F(mu1, I1, l1, gl1);
    auto F2 = volotkaBW_F(mu2, I2, l2, gl2);
    return [=](double r, double rN) {
      return (0.5 / gt) * (g1 * F1(r, rN) + g2 * F2(r, rN) +
                           K * (g1 * F1(r, rN) - g2 * F2(r, rN)));
    };
  }

private: // helper
  static inline std::vector<double> RadialFunc(double rN, const Grid &rgrid,
                                               const Func_R2_R &hfs_F) {
    std::vector<double> rfunc;
    rfunc.reserve(rgrid.num_points);
    for (auto r : rgrid.r)
      rfunc.push_back(hfs_F(r, rN));
    return rfunc;
  }

public: // constructor
  HyperfineOperator(double muN, double IN, double rN, const Grid &rgrid,
                    const Func_R2_R &hfs_F = sphericalBall_F())
      : DiracOperator(1, OperatorParity::even, muN * PhysConst::muN_CGS / IN,
                      RadialFunc(rN, rgrid, hfs_F), 0),
        Inuc(IN) {}

  double angularF(const int ka, const int kb) const override {
    return (ka + kb) * Wigner::Ck_kk(1, -ka, kb);
  }

  double hfsA(const DiracSpinor &Fa) {
    auto Raa = radialIntegral(Fa, Fa);
    return PhysConst::Hartree_MHz * Raa * Fa.k / (Fa.jjp1());
    // nb: in MHz
  }
  static double hfsA(const DiracOperator *h, const DiracSpinor &Fa) {
    auto Raa = h->radialIntegral(Fa, Fa);
    return PhysConst::Hartree_MHz * Raa * Fa.k / (Fa.jjp1());
  }

  double de_F(const DiracSpinor &Fa, double jF) {
    auto Ahfs = hfsA(Fa); // nb: in MHz
    return 0.5 * Ahfs * (jF * (jF + 1.0) - Fa.jjp1() - Inuc * (Inuc + 1.0));
  }

private:
  double Inuc;

private:
  virtual double angularCff(int, int) const override { return 0; }
  virtual double angularCgg(int, int) const override { return 0; }
  virtual double angularCfg(int, int) const override { return 1.0; }
  virtual double angularCgf(int, int) const override { return 1.0; }
};

//******************************************************************************
class DirectHamiltonian final : public ScalarOperator {
  // Direct part of Radial Hamiltonian operator.
  // XXX THIS SHOULD !!NOT!! be a ScalarOperator!!!
public:
  DirectHamiltonian(const std::vector<double> &vn,
                    const std::vector<double> &vd, const double alpha)
      : ScalarOperator(OperatorParity::even, 1.0, {}), cl(1.0 / alpha),
        vnuc(vn), vdir(vd), tmp_f(std::vector<double>(vn.size(), 0.0)) {}

public:
  void updateVdir(const std::vector<double> &in_vdir) { vdir = in_vdir; }
  const std::vector<double> &getVdir() const { return vdir; }
  const std::vector<double> &getVnuc() const { return vnuc; }

public:
  double matrixEl(const DiracSpinor &Fa) const {
    const auto &drdu = Fa.p_rgrid->drdu;
    tmp_f = NumCalc::derivative(Fa.f, drdu, Fa.p_rgrid->du, 1);
    const auto max = Fa.pinf;
    for (std::size_t i = 0; i < max; i++) {
      tmp_f[i] += (Fa.k * Fa.f[i] / Fa.p_rgrid->r[i]) - cl * Fa.g[i];
    }
    auto Hz = 2.0 * cl * NumCalc::integrate(Fa.g, tmp_f, drdu, 1.0, 0, max);
    auto Hw = NumCalc::integrate(Fa.f, Fa.f, vnuc, drdu, 1.0, 0, max) +
              NumCalc::integrate(Fa.g, Fa.g, vnuc, drdu, 1.0, 0, max) +
              NumCalc::integrate(Fa.f, Fa.f, vdir, drdu, 1.0, 0, max) +
              NumCalc::integrate(Fa.g, Fa.g, vdir, drdu, 1.0, 0, max);
    return (Hw + Hz) * Fa.p_rgrid->du;
  }

  double matrixEl(const DiracSpinor &Fa, const DiracSpinor &Fb) const {
    if (Fa.k != Fb.k)
      return 0.0;
    // return matrixEl(Fa);
    const auto max = std::min(Fa.pinf, Fb.pinf);
    const auto &drdu = Fa.p_rgrid->drdu;

<<<<<<< HEAD
    auto dfb = NumCalc::derivative(Fb.f, drdu, Fa.p_rgrid->du, 1);
    auto dgb = NumCalc::derivative(Fb.g, drdu, Fa.p_rgrid->du, 1);
=======
    auto dfb = NumCalc::derivative(Fb.f, drdu, Fb.p_rgrid->du, 1);
    auto dgb = NumCalc::derivative(Fb.g, drdu, Fb.p_rgrid->du, 1);
>>>>>>> 1b3cc6c6

    for (std::size_t i = 0; i < max; i++) {
      auto r = Fa.p_rgrid->r[i];
      dgb[i] = (Fb.k * Fb.g[i] / r) - dgb[i];
      dfb[i] = (Fb.k * Fb.f[i] / r) + dfb[i] - 2.0 * cl * Fb.g[i];
    }
    auto FaDFb = NumCalc::integrate(Fa.f, dgb, drdu, 1.0, 0, max) +
                 NumCalc::integrate(Fa.g, dfb, drdu, 1.0, 0, max);

    auto Vab = NumCalc::integrate(Fa.f, Fb.f, vnuc, drdu, 1.0, 0, max) +
               NumCalc::integrate(Fa.g, Fb.g, vnuc, drdu, 1.0, 0, max) +
               NumCalc::integrate(Fa.f, Fb.f, vdir, drdu, 1.0, 0, max) +
               NumCalc::integrate(Fa.g, Fb.g, vdir, drdu, 1.0, 0, max);

    // auto gagb = NumCalc::integrate(Fa.g, Fb.g, drdu, 1.0, 0, max);
    return (Vab + cl * FaDFb) * Fa.p_rgrid->du;
    // return (Vab + ckonr + DFaFb) * Fa.p_rgrid->du;
  }

  // do this for speed? dumb? only call 'matrixEl' for Hd ?
  // DiracSpinor radial_rhs(const DiracSpinor &Fa,
  //                        const DiracSpinor &Fb) const override = delete;

private:
  const double cl;
  const std::vector<double> vnuc;
  std::vector<double> vdir;
  mutable std::vector<double> tmp_f;
};

//******************************************************************************
class PNCnsiOperator final : public ScalarOperator {
  // PNCnsi = (Gf*10^11/2sqrt[2]) * rho(r) * gamma5
  // Ouput is in units of (Qw * 1.e-11.)
  // To get (Qw/-N), multiply by (-N) [can go into optional 'factor']
public:
  PNCnsiOperator(double c, double t, const Grid &rgrid, double factor = 1)
      : ScalarOperator(OperatorParity::odd,
                       factor * PhysConst::GFe11 / std::sqrt(8.),
                       Nuclear::fermiNuclearDensity_tcN(t, c, 1, rgrid),
                       {0, 1, -1, 0}, 0, OperatorC::imaginary) {}
};
<|MERGE_RESOLUTION|>--- conflicted
+++ resolved
@@ -1,354 +1,349 @@
-#pragma once
-#include "Angular/Wigner_369j.hpp"
-#include "Dirac/DiracOperator.hpp"
-#include "Maths/Grid.hpp"
-#include "Maths/SphericalBessel.hpp"
-#include "Physics/NuclearPotentials.hpp"
-#include "Physics/PhysConst_constants.hpp"
-#include <cmath>
-#include <functional>
-#include <vector>
-
-//******************************************************************************
-class RadialFuncOperator final : public ScalarOperator {
-  // = some function of r
-  // Pass only grid to just get r, or
-  // either pass a lambda/function [f(r)], or a number, n, (for r^n)
-  // Explicitely even with rank 0, so ...
-public:
-  std::vector<double> fillVec(const Grid &gr,
-                              const std::function<double(double)> &f) {
-    std::vector<double> f_r;
-    f_r.reserve(gr.num_points);
-    for (auto r : gr.r)
-      f_r.push_back(f(r));
-    return f_r;
-  }
-
-public:
-  RadialFuncOperator(const Grid &rgrid, const std::function<double(double)> &f)
-      : ScalarOperator(OperatorParity::even, 1.0, fillVec(rgrid, f)) {}
-  RadialFuncOperator(const Grid &rgrid, const double n)
-      : ScalarOperator(OperatorParity::even, 1.0, fillVec(rgrid, [n](double r) {
-                         return std::pow(r, n);
-                       })) {}
-};
-
-//******************************************************************************
-class E1Operator final : public DiracOperator
-// v{d} = -e v{r}   [e=|e|=1]
-// <a||d||b> = R (-1)^{ja+1/2} Sqrt([ja][jb]) tjs(ja,jb,1, -1/2,1/2,0)
-//           = R <ja||C^k||jb>
-// R = -e Int[ r(fafb + gagb) ]dr
-{
-public:
-  E1Operator(const Grid &gr)
-      : DiracOperator(1, OperatorParity::odd, -1.0, gr.r, 0) {}
-
-  double angularF(const int ka, const int kb) const override {
-    // return Wigner::Ck_2j2j(1, Wigner::twoj_k(ka), Wigner::twoj_k(kb));
-    return Wigner::Ck_kk(1, ka, kb);
-  }
-};
-
-//******************************************************************************
-class E1Operator_vform final : public DiracOperator
-// d_v = (ie/w alpha) v{alpha}   [v{a} = g0v{g}]
-// <a||dv||b> = -2e/(w alpha) Int[ fagb <ka||s||-kb> - gafb <-ka||s||kb>]
-{
-public:
-  E1Operator_vform(const Grid &gr, const double alpha = PhysConst::alpha)
-      : DiracOperator(1, OperatorParity::odd, -1.0,
-                      std::vector<double>(gr.num_points, 1.0), 0),
-        m_c(1.0 / alpha) {}
-
-  double angularF(const int ka, const int kb) const override {
-    // if (Fa.k == Fb.k)
-    //   return 0;
-    // auto omega = Fa.en - Fb.en;
-    // return 2.0 * m_c / omega; // includes var-alpha
-    if (ka == kb)
-      return 0;
-    return 1.0; // includes var-alpha
-  }
-
-private:
-  virtual double angularCff(int, int) const override { return 0; }
-  virtual double angularCgg(int, int) const override { return 0; }
-  virtual double angularCfg(int ka, int kb) const override {
-    return Wigner::S_kk(ka, -kb);
-  }
-  virtual double angularCgf(int ka, int kb) const override {
-    return -Wigner::S_kk(-ka, kb);
-  }
-  virtual double StateDepConst(const DiracSpinor &Fa,
-                               const DiracSpinor &Fb) const override {
-    if (Fa.k == Fb.k)
-      return 0;
-    auto omega = Fa.en - Fb.en;
-    return 2.0 * m_c / omega; // includes var-alpha
-  }
-
-private:
-  double m_c; // speed of light (including var-alpha)
-};
-
-// //******************************************************************************
-// class M1Operator final : public DiracOperator
-// // M1 = mu . B
-// // <a||M1||b> = (ka + kb) <-ka||C^1||kb> Int [3(fagb+gafb)j_1(kr)]
-// // k = w/c, j1 is first spherical bessel
-// // Two options; a) different operator for each w
-// // b) generate jL each call
-// // XXX This isn't working!!
-// {
-// public:
-//   M1Operator() : DiracOperator(1, OperatorParity::even, 1.0, {}, 0) {}
-//
-//   double radialIntegral(const DiracSpinor &Fa,
-//                         const DiracSpinor &Fb) const override {
-//     // std::cout << "warning: M1 not working yet!\n";
-//     auto abs_omega = std::fabs(Fa.en - Fb.en);
-//     if (abs_omega == 0)
-//       return 0;
-//     // always zero if w=zero?
-//     const auto &gr = *(Fa.p_rgrid);
-//     auto j1kr = SphericalBessel::fillBesselVec(1, set_kr(abs_omega, gr));
-//     // XXX this j1kr is slow; XXX easy to fix XXX
-//     // a) goes past pinf,
-//     // b) fills 2 vectors!,
-//     // c) allocates now vector each time!
-//     const auto irmax = std::min(Fa.pinf, Fb.pinf);
-//     auto Rfg = NumCalc::integrate(Fa.f, Fb.g, j1kr, gr.drdu, 1.0, 0, irmax);
-//     auto Rgf = NumCalc::integrate(Fa.g, Fb.f, j1kr, gr.drdu, 1.0, 0, irmax);
-//     return 3.0 * (Rfg + Rgf) * gr.du / (PhysConst::alpha2 * abs_omega);
-//     // ??? XXX
-//   }
-//
-//   double reducedME(const DiracSpinor &Fa,
-//                    const DiracSpinor &Fb) const override {
-//     if (isZero(Fa, Fb))
-//       return 0.0;
-//     auto Rab = radialIntegral(Fa, Fb);
-//     auto Cab = (Fa.k + Fb.k) * Wigner::Ck_kk(1, -Fa.k, Fb.k);
-//     return Rab * Cab; // / PhysConst::muB_CGS; //???
-//   }
-//
-// private:
-//   // std::vector<double> kr;
-//   std::vector<double> set_kr(double omega, const Grid &gr) const {
-//     std::vector<double> kr;
-//     kr.reserve(gr.num_points);
-//     for (const auto &r : gr.r) {
-//       kr.push_back(r * omega * PhysConst::alpha); // this? or var-alpha?
-//     }
-//     return kr;
-//   }
-// };
-
-//******************************************************************************
-class HyperfineOperator final : public DiracOperator {
-
-  using Func_R2_R = std::function<double(double, double)>; // save typing
-
-public: // F(r) functions. NOTE: includes 1/r^2 !
-  static inline auto sphericalBall_F() -> Func_R2_R {
-    return [=](double r, double rN) {
-      return (r > rN) ? 1. / (r * r) : r / (rN * rN * rN);
-    };
-  }
-  static inline auto sphericalShell_F() -> Func_R2_R {
-    return [=](double r, double rN) { return (r > rN) ? 1. / (r * r) : 0.0; };
-  }
-  static inline auto pointlike_F() -> Func_R2_R {
-    return [=](double r, double) { return 1. / (r * r); };
-  }
-
-  static inline auto volotkaBW_F(double mu, double I_nuc, double l_pn, int gl)
-      -> Func_R2_R
-  // Function that returns generates + returns F_BW Bohr-Weiskopf
-  // gl = 1 for proton, =0 for neutron. Double allowed for testing..
-  // mu is in units of Nuclear Magneton!
-  {
-    const auto two_I = int(2 * I_nuc + 0.0001);
-    const auto two_l = int(2 * l_pn + 0.0001);
-    auto g_l = double(gl); // just safety
-    auto gI = mu / I_nuc;
-    auto K = (l_pn * (l_pn + 1.0) - (3. / 4.)) / (I_nuc * (I_nuc + 1.0));
-    const double g_s = (2.0 * gI - g_l * (K + 1.0)) / (1.0 - K);
-    std::cout << "BW using: gl=" << g_l << ", gs=" << g_s << ", l=" << l_pn
-              << ", gI=" << gI << " (I=" << I_nuc << ")\n";
-    const double factor =
-        (two_I == two_l + 1)
-            ? g_s * (1 - two_I) / (4.0 * (two_I + 2)) + g_l * 0.5 * (two_I - 1)
-            : g_s * (3 + two_I) / (4.0 * (two_I + 2)) +
-                  g_l * 0.5 * two_I * (two_I + 3) / (two_I + 2);
-    if (two_I != two_l + 1 && two_I != two_l - 1) {
-      std::cerr << "\nFAIL:59 in HyperfineOperator (volotkaBW_F):\n "
-                   "we must have I = l +/- 1/2, but we have: I,l = "
-                << I_nuc << "," << l_pn << "\n";
-      return [](double, double) { return 0.0; };
-    }
-    return [=](double r, double rN) {
-      return (r > rN) ? 1. / (r * r)
-                      : (r / (rN * rN * rN)) *
-                            (1.0 - (3.0 / mu) * std::log(r / rN) * factor);
-    };
-  }
-
-  static inline auto doublyOddBW_F(double mut, double It, double mu1, double I1,
-                                   double l1, int gl1, double I2, double l2)
-      -> Func_R2_R
-  // F(r) * g = 0.5 [ g1F1 + g2F2 + (g1F1 - g2F2) * K]
-  // K = [I1(I1+1) - I2(I2+1)] / [I(I+1)]
-  // return F(r) [divide by g]
-  // volotkaBW_F(mu, I, l, g_l); //gl is 1 or 0
-  // g2 : from: g = 0.5 [ g1 + g2 + (g1 - g2) * K]
-  {
-    auto K = (I1 * (I1 + 1.0) - I2 * (I2 + 1.0)) / (It * (It + 1.0));
-    auto gt = mut / It;
-    auto g1 = mu1 / I1;
-    auto g2 = (g1 * (K + 1.0) - 2.0 * gt) / (K - 1.0);
-    auto mu2 = g2 * I2;
-    auto gl2 = (gl1 == 0) ? 1 : 0;
-    auto F1 = volotkaBW_F(mu1, I1, l1, gl1);
-    auto F2 = volotkaBW_F(mu2, I2, l2, gl2);
-    return [=](double r, double rN) {
-      return (0.5 / gt) * (g1 * F1(r, rN) + g2 * F2(r, rN) +
-                           K * (g1 * F1(r, rN) - g2 * F2(r, rN)));
-    };
-  }
-
-private: // helper
-  static inline std::vector<double> RadialFunc(double rN, const Grid &rgrid,
-                                               const Func_R2_R &hfs_F) {
-    std::vector<double> rfunc;
-    rfunc.reserve(rgrid.num_points);
-    for (auto r : rgrid.r)
-      rfunc.push_back(hfs_F(r, rN));
-    return rfunc;
-  }
-
-public: // constructor
-  HyperfineOperator(double muN, double IN, double rN, const Grid &rgrid,
-                    const Func_R2_R &hfs_F = sphericalBall_F())
-      : DiracOperator(1, OperatorParity::even, muN * PhysConst::muN_CGS / IN,
-                      RadialFunc(rN, rgrid, hfs_F), 0),
-        Inuc(IN) {}
-
-  double angularF(const int ka, const int kb) const override {
-    return (ka + kb) * Wigner::Ck_kk(1, -ka, kb);
-  }
-
-  double hfsA(const DiracSpinor &Fa) {
-    auto Raa = radialIntegral(Fa, Fa);
-    return PhysConst::Hartree_MHz * Raa * Fa.k / (Fa.jjp1());
-    // nb: in MHz
-  }
-  static double hfsA(const DiracOperator *h, const DiracSpinor &Fa) {
-    auto Raa = h->radialIntegral(Fa, Fa);
-    return PhysConst::Hartree_MHz * Raa * Fa.k / (Fa.jjp1());
-  }
-
-  double de_F(const DiracSpinor &Fa, double jF) {
-    auto Ahfs = hfsA(Fa); // nb: in MHz
-    return 0.5 * Ahfs * (jF * (jF + 1.0) - Fa.jjp1() - Inuc * (Inuc + 1.0));
-  }
-
-private:
-  double Inuc;
-
-private:
-  virtual double angularCff(int, int) const override { return 0; }
-  virtual double angularCgg(int, int) const override { return 0; }
-  virtual double angularCfg(int, int) const override { return 1.0; }
-  virtual double angularCgf(int, int) const override { return 1.0; }
-};
-
-//******************************************************************************
-class DirectHamiltonian final : public ScalarOperator {
-  // Direct part of Radial Hamiltonian operator.
-  // XXX THIS SHOULD !!NOT!! be a ScalarOperator!!!
-public:
-  DirectHamiltonian(const std::vector<double> &vn,
-                    const std::vector<double> &vd, const double alpha)
-      : ScalarOperator(OperatorParity::even, 1.0, {}), cl(1.0 / alpha),
-        vnuc(vn), vdir(vd), tmp_f(std::vector<double>(vn.size(), 0.0)) {}
-
-public:
-  void updateVdir(const std::vector<double> &in_vdir) { vdir = in_vdir; }
-  const std::vector<double> &getVdir() const { return vdir; }
-  const std::vector<double> &getVnuc() const { return vnuc; }
-
-public:
-  double matrixEl(const DiracSpinor &Fa) const {
-    const auto &drdu = Fa.p_rgrid->drdu;
-    tmp_f = NumCalc::derivative(Fa.f, drdu, Fa.p_rgrid->du, 1);
-    const auto max = Fa.pinf;
-    for (std::size_t i = 0; i < max; i++) {
-      tmp_f[i] += (Fa.k * Fa.f[i] / Fa.p_rgrid->r[i]) - cl * Fa.g[i];
-    }
-    auto Hz = 2.0 * cl * NumCalc::integrate(Fa.g, tmp_f, drdu, 1.0, 0, max);
-    auto Hw = NumCalc::integrate(Fa.f, Fa.f, vnuc, drdu, 1.0, 0, max) +
-              NumCalc::integrate(Fa.g, Fa.g, vnuc, drdu, 1.0, 0, max) +
-              NumCalc::integrate(Fa.f, Fa.f, vdir, drdu, 1.0, 0, max) +
-              NumCalc::integrate(Fa.g, Fa.g, vdir, drdu, 1.0, 0, max);
-    return (Hw + Hz) * Fa.p_rgrid->du;
-  }
-
-  double matrixEl(const DiracSpinor &Fa, const DiracSpinor &Fb) const {
-    if (Fa.k != Fb.k)
-      return 0.0;
-    // return matrixEl(Fa);
-    const auto max = std::min(Fa.pinf, Fb.pinf);
-    const auto &drdu = Fa.p_rgrid->drdu;
-
-<<<<<<< HEAD
-    auto dfb = NumCalc::derivative(Fb.f, drdu, Fa.p_rgrid->du, 1);
-    auto dgb = NumCalc::derivative(Fb.g, drdu, Fa.p_rgrid->du, 1);
-=======
-    auto dfb = NumCalc::derivative(Fb.f, drdu, Fb.p_rgrid->du, 1);
-    auto dgb = NumCalc::derivative(Fb.g, drdu, Fb.p_rgrid->du, 1);
->>>>>>> 1b3cc6c6
-
-    for (std::size_t i = 0; i < max; i++) {
-      auto r = Fa.p_rgrid->r[i];
-      dgb[i] = (Fb.k * Fb.g[i] / r) - dgb[i];
-      dfb[i] = (Fb.k * Fb.f[i] / r) + dfb[i] - 2.0 * cl * Fb.g[i];
-    }
-    auto FaDFb = NumCalc::integrate(Fa.f, dgb, drdu, 1.0, 0, max) +
-                 NumCalc::integrate(Fa.g, dfb, drdu, 1.0, 0, max);
-
-    auto Vab = NumCalc::integrate(Fa.f, Fb.f, vnuc, drdu, 1.0, 0, max) +
-               NumCalc::integrate(Fa.g, Fb.g, vnuc, drdu, 1.0, 0, max) +
-               NumCalc::integrate(Fa.f, Fb.f, vdir, drdu, 1.0, 0, max) +
-               NumCalc::integrate(Fa.g, Fb.g, vdir, drdu, 1.0, 0, max);
-
-    // auto gagb = NumCalc::integrate(Fa.g, Fb.g, drdu, 1.0, 0, max);
-    return (Vab + cl * FaDFb) * Fa.p_rgrid->du;
-    // return (Vab + ckonr + DFaFb) * Fa.p_rgrid->du;
-  }
-
-  // do this for speed? dumb? only call 'matrixEl' for Hd ?
-  // DiracSpinor radial_rhs(const DiracSpinor &Fa,
-  //                        const DiracSpinor &Fb) const override = delete;
-
-private:
-  const double cl;
-  const std::vector<double> vnuc;
-  std::vector<double> vdir;
-  mutable std::vector<double> tmp_f;
-};
-
-//******************************************************************************
-class PNCnsiOperator final : public ScalarOperator {
-  // PNCnsi = (Gf*10^11/2sqrt[2]) * rho(r) * gamma5
-  // Ouput is in units of (Qw * 1.e-11.)
-  // To get (Qw/-N), multiply by (-N) [can go into optional 'factor']
-public:
-  PNCnsiOperator(double c, double t, const Grid &rgrid, double factor = 1)
-      : ScalarOperator(OperatorParity::odd,
-                       factor * PhysConst::GFe11 / std::sqrt(8.),
-                       Nuclear::fermiNuclearDensity_tcN(t, c, 1, rgrid),
-                       {0, 1, -1, 0}, 0, OperatorC::imaginary) {}
-};
+#pragma once
+#include "Angular/Wigner_369j.hpp"
+#include "Dirac/DiracOperator.hpp"
+#include "Maths/Grid.hpp"
+#include "Maths/SphericalBessel.hpp"
+#include "Physics/NuclearPotentials.hpp"
+#include "Physics/PhysConst_constants.hpp"
+#include <cmath>
+#include <functional>
+#include <vector>
+
+//******************************************************************************
+class RadialFuncOperator final : public ScalarOperator {
+  // = some function of r
+  // Pass only grid to just get r, or
+  // either pass a lambda/function [f(r)], or a number, n, (for r^n)
+  // Explicitely even with rank 0, so ...
+public:
+  std::vector<double> fillVec(const Grid &gr,
+                              const std::function<double(double)> &f) {
+    std::vector<double> f_r;
+    f_r.reserve(gr.num_points);
+    for (auto r : gr.r)
+      f_r.push_back(f(r));
+    return f_r;
+  }
+
+public:
+  RadialFuncOperator(const Grid &rgrid, const std::function<double(double)> &f)
+      : ScalarOperator(OperatorParity::even, 1.0, fillVec(rgrid, f)) {}
+  RadialFuncOperator(const Grid &rgrid, const double n)
+      : ScalarOperator(OperatorParity::even, 1.0, fillVec(rgrid, [n](double r) {
+                         return std::pow(r, n);
+                       })) {}
+};
+
+//******************************************************************************
+class E1Operator final : public DiracOperator
+// v{d} = -e v{r}   [e=|e|=1]
+// <a||d||b> = R (-1)^{ja+1/2} Sqrt([ja][jb]) tjs(ja,jb,1, -1/2,1/2,0)
+//           = R <ja||C^k||jb>
+// R = -e Int[ r(fafb + gagb) ]dr
+{
+public:
+  E1Operator(const Grid &gr)
+      : DiracOperator(1, OperatorParity::odd, -1.0, gr.r, 0) {}
+
+  double angularF(const int ka, const int kb) const override {
+    // return Wigner::Ck_2j2j(1, Wigner::twoj_k(ka), Wigner::twoj_k(kb));
+    return Wigner::Ck_kk(1, ka, kb);
+  }
+};
+
+//******************************************************************************
+class E1Operator_vform final : public DiracOperator
+// d_v = (ie/w alpha) v{alpha}   [v{a} = g0v{g}]
+// <a||dv||b> = -2e/(w alpha) Int[ fagb <ka||s||-kb> - gafb <-ka||s||kb>]
+{
+public:
+  E1Operator_vform(const Grid &gr, const double alpha = PhysConst::alpha)
+      : DiracOperator(1, OperatorParity::odd, -1.0,
+                      std::vector<double>(gr.num_points, 1.0), 0),
+        m_c(1.0 / alpha) {}
+
+  double angularF(const int ka, const int kb) const override {
+    // if (Fa.k == Fb.k)
+    //   return 0;
+    // auto omega = Fa.en - Fb.en;
+    // return 2.0 * m_c / omega; // includes var-alpha
+    if (ka == kb)
+      return 0;
+    return 1.0; // includes var-alpha
+  }
+
+private:
+  virtual double angularCff(int, int) const override { return 0; }
+  virtual double angularCgg(int, int) const override { return 0; }
+  virtual double angularCfg(int ka, int kb) const override {
+    return Wigner::S_kk(ka, -kb);
+  }
+  virtual double angularCgf(int ka, int kb) const override {
+    return -Wigner::S_kk(-ka, kb);
+  }
+  virtual double StateDepConst(const DiracSpinor &Fa,
+                               const DiracSpinor &Fb) const override {
+    if (Fa.k == Fb.k)
+      return 0;
+    auto omega = Fa.en - Fb.en;
+    return 2.0 * m_c / omega; // includes var-alpha
+  }
+
+private:
+  double m_c; // speed of light (including var-alpha)
+};
+
+// //******************************************************************************
+// class M1Operator final : public DiracOperator
+// // M1 = mu . B
+// // <a||M1||b> = (ka + kb) <-ka||C^1||kb> Int [3(fagb+gafb)j_1(kr)]
+// // k = w/c, j1 is first spherical bessel
+// // Two options; a) different operator for each w
+// // b) generate jL each call
+// // XXX This isn't working!!
+// {
+// public:
+//   M1Operator() : DiracOperator(1, OperatorParity::even, 1.0, {}, 0) {}
+//
+//   double radialIntegral(const DiracSpinor &Fa,
+//                         const DiracSpinor &Fb) const override {
+//     // std::cout << "warning: M1 not working yet!\n";
+//     auto abs_omega = std::fabs(Fa.en - Fb.en);
+//     if (abs_omega == 0)
+//       return 0;
+//     // always zero if w=zero?
+//     const auto &gr = *(Fa.p_rgrid);
+//     auto j1kr = SphericalBessel::fillBesselVec(1, set_kr(abs_omega, gr));
+//     // XXX this j1kr is slow; XXX easy to fix XXX
+//     // a) goes past pinf,
+//     // b) fills 2 vectors!,
+//     // c) allocates now vector each time!
+//     const auto irmax = std::min(Fa.pinf, Fb.pinf);
+//     auto Rfg = NumCalc::integrate(Fa.f, Fb.g, j1kr, gr.drdu, 1.0, 0, irmax);
+//     auto Rgf = NumCalc::integrate(Fa.g, Fb.f, j1kr, gr.drdu, 1.0, 0, irmax);
+//     return 3.0 * (Rfg + Rgf) * gr.du / (PhysConst::alpha2 * abs_omega);
+//     // ??? XXX
+//   }
+//
+//   double reducedME(const DiracSpinor &Fa,
+//                    const DiracSpinor &Fb) const override {
+//     if (isZero(Fa, Fb))
+//       return 0.0;
+//     auto Rab = radialIntegral(Fa, Fb);
+//     auto Cab = (Fa.k + Fb.k) * Wigner::Ck_kk(1, -Fa.k, Fb.k);
+//     return Rab * Cab; // / PhysConst::muB_CGS; //???
+//   }
+//
+// private:
+//   // std::vector<double> kr;
+//   std::vector<double> set_kr(double omega, const Grid &gr) const {
+//     std::vector<double> kr;
+//     kr.reserve(gr.num_points);
+//     for (const auto &r : gr.r) {
+//       kr.push_back(r * omega * PhysConst::alpha); // this? or var-alpha?
+//     }
+//     return kr;
+//   }
+// };
+
+//******************************************************************************
+class HyperfineOperator final : public DiracOperator {
+
+  using Func_R2_R = std::function<double(double, double)>; // save typing
+
+public: // F(r) functions. NOTE: includes 1/r^2 !
+  static inline auto sphericalBall_F() -> Func_R2_R {
+    return [=](double r, double rN) {
+      return (r > rN) ? 1. / (r * r) : r / (rN * rN * rN);
+    };
+  }
+  static inline auto sphericalShell_F() -> Func_R2_R {
+    return [=](double r, double rN) { return (r > rN) ? 1. / (r * r) : 0.0; };
+  }
+  static inline auto pointlike_F() -> Func_R2_R {
+    return [=](double r, double) { return 1. / (r * r); };
+  }
+
+  static inline auto volotkaBW_F(double mu, double I_nuc, double l_pn, int gl)
+      -> Func_R2_R
+  // Function that returns generates + returns F_BW Bohr-Weiskopf
+  // gl = 1 for proton, =0 for neutron. Double allowed for testing..
+  // mu is in units of Nuclear Magneton!
+  {
+    const auto two_I = int(2 * I_nuc + 0.0001);
+    const auto two_l = int(2 * l_pn + 0.0001);
+    auto g_l = double(gl); // just safety
+    auto gI = mu / I_nuc;
+    auto K = (l_pn * (l_pn + 1.0) - (3. / 4.)) / (I_nuc * (I_nuc + 1.0));
+    const double g_s = (2.0 * gI - g_l * (K + 1.0)) / (1.0 - K);
+    std::cout << "BW using: gl=" << g_l << ", gs=" << g_s << ", l=" << l_pn
+              << ", gI=" << gI << " (I=" << I_nuc << ")\n";
+    const double factor =
+        (two_I == two_l + 1)
+            ? g_s * (1 - two_I) / (4.0 * (two_I + 2)) + g_l * 0.5 * (two_I - 1)
+            : g_s * (3 + two_I) / (4.0 * (two_I + 2)) +
+                  g_l * 0.5 * two_I * (two_I + 3) / (two_I + 2);
+    if (two_I != two_l + 1 && two_I != two_l - 1) {
+      std::cerr << "\nFAIL:59 in HyperfineOperator (volotkaBW_F):\n "
+                   "we must have I = l +/- 1/2, but we have: I,l = "
+                << I_nuc << "," << l_pn << "\n";
+      return [](double, double) { return 0.0; };
+    }
+    return [=](double r, double rN) {
+      return (r > rN) ? 1. / (r * r)
+                      : (r / (rN * rN * rN)) *
+                            (1.0 - (3.0 / mu) * std::log(r / rN) * factor);
+    };
+  }
+
+  static inline auto doublyOddBW_F(double mut, double It, double mu1, double I1,
+                                   double l1, int gl1, double I2, double l2)
+      -> Func_R2_R
+  // F(r) * g = 0.5 [ g1F1 + g2F2 + (g1F1 - g2F2) * K]
+  // K = [I1(I1+1) - I2(I2+1)] / [I(I+1)]
+  // return F(r) [divide by g]
+  // volotkaBW_F(mu, I, l, g_l); //gl is 1 or 0
+  // g2 : from: g = 0.5 [ g1 + g2 + (g1 - g2) * K]
+  {
+    auto K = (I1 * (I1 + 1.0) - I2 * (I2 + 1.0)) / (It * (It + 1.0));
+    auto gt = mut / It;
+    auto g1 = mu1 / I1;
+    auto g2 = (g1 * (K + 1.0) - 2.0 * gt) / (K - 1.0);
+    auto mu2 = g2 * I2;
+    auto gl2 = (gl1 == 0) ? 1 : 0;
+    auto F1 = volotkaBW_F(mu1, I1, l1, gl1);
+    auto F2 = volotkaBW_F(mu2, I2, l2, gl2);
+    return [=](double r, double rN) {
+      return (0.5 / gt) * (g1 * F1(r, rN) + g2 * F2(r, rN) +
+                           K * (g1 * F1(r, rN) - g2 * F2(r, rN)));
+    };
+  }
+
+private: // helper
+  static inline std::vector<double> RadialFunc(double rN, const Grid &rgrid,
+                                               const Func_R2_R &hfs_F) {
+    std::vector<double> rfunc;
+    rfunc.reserve(rgrid.num_points);
+    for (auto r : rgrid.r)
+      rfunc.push_back(hfs_F(r, rN));
+    return rfunc;
+  }
+
+public: // constructor
+  HyperfineOperator(double muN, double IN, double rN, const Grid &rgrid,
+                    const Func_R2_R &hfs_F = sphericalBall_F())
+      : DiracOperator(1, OperatorParity::even, muN * PhysConst::muN_CGS / IN,
+                      RadialFunc(rN, rgrid, hfs_F), 0),
+        Inuc(IN) {}
+
+  double angularF(const int ka, const int kb) const override {
+    return (ka + kb) * Wigner::Ck_kk(1, -ka, kb);
+  }
+
+  double hfsA(const DiracSpinor &Fa) {
+    auto Raa = radialIntegral(Fa, Fa);
+    return PhysConst::Hartree_MHz * Raa * Fa.k / (Fa.jjp1());
+    // nb: in MHz
+  }
+  static double hfsA(const DiracOperator *h, const DiracSpinor &Fa) {
+    auto Raa = h->radialIntegral(Fa, Fa);
+    return PhysConst::Hartree_MHz * Raa * Fa.k / (Fa.jjp1());
+  }
+
+  double de_F(const DiracSpinor &Fa, double jF) {
+    auto Ahfs = hfsA(Fa); // nb: in MHz
+    return 0.5 * Ahfs * (jF * (jF + 1.0) - Fa.jjp1() - Inuc * (Inuc + 1.0));
+  }
+
+private:
+  double Inuc;
+
+private:
+  virtual double angularCff(int, int) const override { return 0; }
+  virtual double angularCgg(int, int) const override { return 0; }
+  virtual double angularCfg(int, int) const override { return 1.0; }
+  virtual double angularCgf(int, int) const override { return 1.0; }
+};
+
+//******************************************************************************
+class DirectHamiltonian final : public ScalarOperator {
+  // Direct part of Radial Hamiltonian operator.
+  // XXX THIS SHOULD !!NOT!! be a ScalarOperator!!!
+public:
+  DirectHamiltonian(const std::vector<double> &vn,
+                    const std::vector<double> &vd, const double alpha)
+      : ScalarOperator(OperatorParity::even, 1.0, {}), cl(1.0 / alpha),
+        vnuc(vn), vdir(vd), tmp_f(std::vector<double>(vn.size(), 0.0)) {}
+
+public:
+  void updateVdir(const std::vector<double> &in_vdir) { vdir = in_vdir; }
+  const std::vector<double> &getVdir() const { return vdir; }
+  const std::vector<double> &getVnuc() const { return vnuc; }
+
+public:
+  double matrixEl(const DiracSpinor &Fa) const {
+    const auto &drdu = Fa.p_rgrid->drdu;
+    tmp_f = NumCalc::derivative(Fa.f, drdu, Fa.p_rgrid->du, 1);
+    const auto max = Fa.pinf;
+    for (std::size_t i = 0; i < max; i++) {
+      tmp_f[i] += (Fa.k * Fa.f[i] / Fa.p_rgrid->r[i]) - cl * Fa.g[i];
+    }
+    auto Hz = 2.0 * cl * NumCalc::integrate(Fa.g, tmp_f, drdu, 1.0, 0, max);
+    auto Hw = NumCalc::integrate(Fa.f, Fa.f, vnuc, drdu, 1.0, 0, max) +
+              NumCalc::integrate(Fa.g, Fa.g, vnuc, drdu, 1.0, 0, max) +
+              NumCalc::integrate(Fa.f, Fa.f, vdir, drdu, 1.0, 0, max) +
+              NumCalc::integrate(Fa.g, Fa.g, vdir, drdu, 1.0, 0, max);
+    return (Hw + Hz) * Fa.p_rgrid->du;
+  }
+
+  double matrixEl(const DiracSpinor &Fa, const DiracSpinor &Fb) const {
+    if (Fa.k != Fb.k)
+      return 0.0;
+    // return matrixEl(Fa);
+    const auto max = std::min(Fa.pinf, Fb.pinf);
+    const auto &drdu = Fa.p_rgrid->drdu;
+
+    auto dfb = NumCalc::derivative(Fb.f, drdu, Fb.p_rgrid->du, 1);
+    auto dgb = NumCalc::derivative(Fb.g, drdu, Fb.p_rgrid->du, 1);
+
+    for (std::size_t i = 0; i < max; i++) {
+      auto r = Fa.p_rgrid->r[i];
+      dgb[i] = (Fb.k * Fb.g[i] / r) - dgb[i];
+      dfb[i] = (Fb.k * Fb.f[i] / r) + dfb[i] - 2.0 * cl * Fb.g[i];
+    }
+    auto FaDFb = NumCalc::integrate(Fa.f, dgb, drdu, 1.0, 0, max) +
+                 NumCalc::integrate(Fa.g, dfb, drdu, 1.0, 0, max);
+
+    auto Vab = NumCalc::integrate(Fa.f, Fb.f, vnuc, drdu, 1.0, 0, max) +
+               NumCalc::integrate(Fa.g, Fb.g, vnuc, drdu, 1.0, 0, max) +
+               NumCalc::integrate(Fa.f, Fb.f, vdir, drdu, 1.0, 0, max) +
+               NumCalc::integrate(Fa.g, Fb.g, vdir, drdu, 1.0, 0, max);
+
+    // auto gagb = NumCalc::integrate(Fa.g, Fb.g, drdu, 1.0, 0, max);
+    return (Vab + cl * FaDFb) * Fa.p_rgrid->du;
+    // return (Vab + ckonr + DFaFb) * Fa.p_rgrid->du;
+  }
+
+  // do this for speed? dumb? only call 'matrixEl' for Hd ?
+  // DiracSpinor radial_rhs(const DiracSpinor &Fa,
+  //                        const DiracSpinor &Fb) const override = delete;
+
+private:
+  const double cl;
+  const std::vector<double> vnuc;
+  std::vector<double> vdir;
+  mutable std::vector<double> tmp_f;
+};
+
+//******************************************************************************
+class PNCnsiOperator final : public ScalarOperator {
+  // PNCnsi = (Gf*10^11/2sqrt[2]) * rho(r) * gamma5
+  // Ouput is in units of (Qw * 1.e-11.)
+  // To get (Qw/-N), multiply by (-N) [can go into optional 'factor']
+public:
+  PNCnsiOperator(double c, double t, const Grid &rgrid, double factor = 1)
+      : ScalarOperator(OperatorParity::odd,
+                       factor * PhysConst::GFe11 / std::sqrt(8.),
+                       Nuclear::fermiNuclearDensity_tcN(t, c, 1, rgrid),
+                       {0, 1, -1, 0}, 0, OperatorC::imaginary) {}
+};