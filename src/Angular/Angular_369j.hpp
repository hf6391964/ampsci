--- conflicted
+++ resolved
@@ -353,9 +353,6 @@
   return sign * f * g;
 }
 
-<<<<<<< HEAD
-//! tilde version: symmetric
-=======
 //! Ck selection rule only. Returns false if C^k=0, true if non-zero.
 inline bool Ck_kk_SR(int k, int ka, int kb) {
   if (parity(l_k(ka), l_k(kb), k) == 0)
@@ -365,7 +362,7 @@
   return true;
 }
 
->>>>>>> dbb918e6
+//! tilde version: symmetric
 inline double tildeCk_kk(int k, int ka, int kb) {
   // tildeCk_kk = (-1)^{ja+1/2}*Ck_kk
   auto m1tjph = evenQ_2(twoj_k(ka) + 1) ? 1 : -1;
